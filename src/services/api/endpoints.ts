import { toast } from '@/components/ui/sonner';
import { ApiError } from './types';
import { Discussion, Annotation, TaskStatus, GitHubDiscussion, UploadResult, 
         TaskManagementResult, UserRole, SystemSummary, UserSummary, 
         BatchUpload, BatchManagementResult, BulkTaskUpdate, BulkActionResult } from './types';
import { API_CONFIG } from '@/config';
import { apiRequest, safeApiRequest, formatApiUrl, safeToString } from './helpers';

// Define the fetchDiscussions function to be used in the redux slice
export const fetchDiscussions = async (): Promise<Discussion[]> => {
  return await safeApiRequest<Discussion[]>('/api/discussions', 'GET', undefined, undefined, []);
};

// Helper function to format GitHub discussions for API compatibility
const formatGitHubDiscussion = (discussion: GitHubDiscussion): any => {
  // Create a new object to map camelCase to snake_case for API compatibility
  const apiFormatted: any = {
    url: discussion.url,
  };
  
  // Map camelCase to snake_case fields
  if (discussion.id) apiFormatted.id = discussion.id;
  if (discussion.title) apiFormatted.title = discussion.title;
  if (discussion.repository) apiFormatted.repository = discussion.repository;
  
  // Ensure created_at is in ISO format
  if (discussion.createdAt) {
    apiFormatted.created_at = new Date(discussion.createdAt).toISOString();
  } else {
    // Fallback to current date if no date is provided
    apiFormatted.created_at = new Date().toISOString();
  }
  
  // Handle repository information
  if (!discussion.repository && discussion.url) {
    apiFormatted.repository = extractRepositoryFromUrl(discussion.url);
  }
  
  // Ensure we have a title
  if (!apiFormatted.title && discussion.title) {
    // Extract first line from question as title
    const firstLine = discussion.title.split('\n')[0].trim();
    apiFormatted.title = firstLine.substring(0, 120); // Limit title length
  }
  
  // Convert metadata fields to snake_case
  if (discussion.repositoryLanguage) {
    apiFormatted.repository_language = discussion.repositoryLanguage;
  }
  
  if (discussion.releaseTag) {
    apiFormatted.release_tag = discussion.releaseTag;
  }
  
  if (discussion.releaseUrl) {
    apiFormatted.release_url = discussion.releaseUrl;
  }
  
  if (discussion.releaseDate) {
    apiFormatted.release_date = discussion.releaseDate;
  }
  
  // Handle tasks if present
  if (discussion.tasks) {
    apiFormatted.tasks = discussion.tasks;
  }
  
  // Handle batch ID if present
  if (discussion.batchId) {
    apiFormatted.batch_id = discussion.batchId;
  }
  
  return apiFormatted;
};

// Helper function to extract repository name from GitHub URL
const extractRepositoryFromUrl = (url: string): string => {
  try {
    const githubUrlPattern = /github\.com\/([^\/]+\/[^\/]+)/i;
    const match = url.match(githubUrlPattern);
    return match ? match[1] : 'unknown/repository';
  } catch (error) {
    console.error('Error extracting repository from URL:', error);
    return 'unknown/repository';
  }
};
// Add this to your api.ts file to improve reliability

// Configure request timeout
const API_TIMEOUT = 10000; // 10 seconds

// Create a timeout promise
const timeoutPromise = (ms: number) => new Promise((_, reject) => 
  setTimeout(() => reject(new Error(`Request timed out after ${ms}ms`)), ms)
);

// Enhanced API request with timeout and better error handling
export const enhancedApiRequest = async <T>(
  url: string, 
  method: string, 
  body?: any, 
  headers?: any, 
  fallbackValue?: T
): Promise<T> => {
  try {
    // Configure the fetch options
    const options: RequestInit = {
      method,
      headers: {
        'Content-Type': 'application/json',
        ...headers,
      },
      // Don't set Content-Type for FormData
      ...(body instanceof FormData ? { body } : body ? { body: JSON.stringify(body) } : {}),
    };

    // If it's FormData, remove Content-Type header to let browser set it with boundary
    if (body instanceof FormData) {
      delete options.headers['Content-Type'];
    }

    // Add authorization token if available
    const authToken = localStorage.getItem('auth_token');
    if (authToken) {
      options.headers['Authorization'] = `Bearer ${authToken}`;
    }

    // Race the fetch against a timeout
    const response = await Promise.race([
      fetch(url, options),
      timeoutPromise(API_TIMEOUT)
    ]) as Response;

    // Check if response is OK
    if (!response.ok) {
      // Try to extract error message from response
      let errorMessage;
      try {
        const errorData = await response.json();
        errorMessage = errorData.message || `Error: ${response.status} ${response.statusText}`;
      } catch (e) {
        errorMessage = `Error: ${response.status} ${response.statusText}`;
      }
      throw new Error(errorMessage);
    }

    // Check if we have a content-type header and it's JSON
    const contentType = response.headers.get('content-type');
    if (contentType && contentType.includes('application/json')) {
      const responseText = await response.text();
      
      // Handle empty responses
      if (!responseText.trim()) {
        console.warn('Empty JSON response received');
        return fallbackValue as T;
      }
      
      // Parse the JSON
      try {
        return JSON.parse(responseText) as T;
      } catch (e) {
        console.error('Failed to parse JSON:', e, 'Response:', responseText);
        throw new Error('Invalid JSON response from server');
      }
    } else {
      // Handle non-JSON responses based on what your API might return
      const text = await response.text();
      console.warn('Non-JSON response received:', text);
      return fallbackValue as T;
    }
  } catch (error) {
    console.error('API request failed:', error);
    
    // Check if we're offline
    if (!navigator.onLine) {
      console.log('Browser is offline, returning fallback value');
      return fallbackValue as T;
    }
    
    throw error;
  }
};
export const api = {
  // Discussion endpoints
  discussions: {
    getAll: () => safeApiRequest<Discussion[]>('/api/discussions', 'GET', undefined, undefined, []),
    getById: (id: string) => safeApiRequest<Discussion>(`/api/discussions/${id}`, 'GET', undefined, undefined, {} as Discussion),
    getByStatus: (status: TaskStatus) => 
      safeApiRequest<Discussion[]>(`/api/discussions?status=${status}`, 'GET', undefined, undefined, []),
    getByBatch: (batchId: number) => 
      safeApiRequest<Discussion[]>(`/api/batches/${batchId}/discussions`, 'GET', undefined, undefined, []),
  },

  // Annotation endpoints
  annotations: {
    getByDiscussionId: (discussionId: string) => 
      safeApiRequest<Annotation[]>(`/api/annotations?discussion_id=${discussionId}`, 'GET', undefined, undefined, []),
    getByTaskAndDiscussion: (discussionId: string, taskId: number) => 
      safeApiRequest<Annotation[]>(`/api/annotations?discussion_id=${discussionId}&task_id=${taskId}`, 'GET', undefined, undefined, []),
    getUserAnnotation: (discussionId: string, userId: string, taskId: number) => 
      safeApiRequest<Annotation>(`/api/annotations?discussion_id=${discussionId}&user_id=${userId}&task_id=${taskId}`, 'GET', undefined, undefined, {} as Annotation),
    save: (annotation: Omit<Annotation, 'timestamp'>) => {
      // The incoming 'annotation' object is already expected to have snake_case keys
      const apiAnnotation = {
        discussion_id: annotation.discussion_id,
        user_id: annotation.user_id,
        task_id: annotation.task_id,
        data: annotation.data
      };
      
      return safeApiRequest<Annotation>('/api/annotations', 'POST', apiAnnotation, undefined, {} as Annotation);
    },
    update: (annotation: Annotation) => {
      // The incoming 'annotation' object is already expected to have snake_case keys.
      const apiAnnotation = {
        data: annotation.data  // Only need to send the data for updates
      };
      
      return safeApiRequest<Annotation>(
        `/api/annotations/${annotation.discussion_id}/${annotation.user_id}/${annotation.task_id}`,
        'PUT',
        apiAnnotation, 
        undefined, 
        {} as Annotation
      );
    },
    upload: (file: File, discussionId: string) => {
      const formData = new FormData();
      formData.append('file', file);
      formData.append('discussion_id', discussionId);
      console.log(`[File Upload] Uploading file for discussion: ${discussionId}`, file.name, file.type, file.size);
      return safeApiRequest<{fileUrl: string}>('/api/files/upload', 'POST', formData, {
        'Content-Type': undefined as any
      }, { fileUrl: '' });
    },
    // Method for pod leads to override annotations
    podLeadOverride: (annotatorId: string, discussionId: string, taskId: number, data: Record<string, any>) => 
      safeApiRequest<Annotation>('/api/pod-lead/annotations/override', 'PUT', {
        annotator_id: annotatorId,
        discussion_id: discussionId,
        task_id: taskId,
        data
      }, undefined, {} as Annotation),
  },

  // Consensus endpoints
  consensus: {
    get: (discussionId: string, taskId: number) => 
      safeApiRequest<Annotation>(`/api/consensus/${discussionId}/${taskId}`, 'GET', undefined, undefined, {} as Annotation),
    save: (consensus: Omit<Annotation, 'timestamp'>) => {
      // The incoming 'consensus' object is already expected to have snake_case keys.
      const apiConsensus = {
        discussion_id: consensus.discussion_id,
        user_id: consensus.user_id,
        task_id: consensus.task_id,
        data: consensus.data
      };
      
      return safeApiRequest<Annotation>('/api/consensus', 'POST', apiConsensus, undefined, {} as Annotation);
    },
    calculate: (discussionId: string, taskId: number) => 
      safeApiRequest<{result: string, agreement: boolean}>(`/api/consensus/${discussionId}/${taskId}/calculate`, 'GET', undefined, undefined, { result: '', agreement: false }),
    override: (discussionId: string, taskId: number, data: Record<string, any>) =>
      safeApiRequest<Annotation>('/api/consensus/override', 'PUT', { 
        discussion_id: discussionId, 
        task_id: taskId, 
        data 
      }, undefined, {} as Annotation),
  },
  
  // Code download endpoint
  code: {
    getDownloadUrl: (discussionId: string, repo: string) => 
      safeApiRequest<{downloadUrl: string}>(`/api/code/download?discussion_id=${discussionId}&repo=${repo}`, 'GET', undefined, undefined, { downloadUrl: '' })
  },
  
  // Authentication endpoints
  auth: {
    login: (email: string, password: string) => {
      console.log('[Auth] Logging in user:', email);
      return safeApiRequest<{success: boolean, token: string, user: any}>('/api/auth/login', 'POST', { email, password }, undefined, { 
        success: false, 
        token: '', 
        user: null, 

      });
    },
    
    verifyGoogleToken: (credential: string) => {
      console.log('[Auth] Verifying Google token:', credential.substring(0, 20) + '...');
      return safeApiRequest<{success: boolean, user: any, token: string}>('/api/auth/google/login', 'POST', { credential }, undefined, { 
        success: false, 
        user: null, 
        token: '',

      });
    },
    
    // Sign up a new user
    signupUser: (email: string, password: string) => {
      console.log('[Auth] Signing up user:', email);
      return safeApiRequest<{success: boolean, user: any, token: string}>('/api/auth/signup', 'POST', { email, password }, undefined, { 
        success: false, 
        user: null,
        token: '',

      });
    },
    
    getMe: () => {
      console.log('[Auth] Getting current user profile');
      return safeApiRequest<{authenticated: boolean, user: any}>('/api/auth/me', 'GET', undefined, undefined, { 
        authenticated: false, 
        user: null 
      });
    },
    
    getAuthorizedUsers: () => {
      console.log('[Auth] Getting authorized users');
      return safeApiRequest<{id: number, email: string, role: UserRole}[]>('/api/auth/authorized-users', 'GET', undefined, undefined, []);
    },
    
    addAuthorizedUser: (email: string, role: UserRole) => {
      console.log('[Auth] Adding authorized user:', email, role);
      return safeApiRequest<{id: number, email: string, role: UserRole}>('/api/auth/authorized-users', 'POST', { email, role }, undefined, { 
        id: 0, 
        email: '', 
        role: 'annotator' as UserRole 
      });
    },
    
    removeAuthorizedUser: (email: string) => {
      console.log('[Auth] Removing authorized user:', email);
      return safeApiRequest<{message: string}>(`/api/auth/authorized-users/${encodeURIComponent(email)}`, 'DELETE', undefined, undefined, { 
        message: 'User removed' 
      });
    },
    
    changePassword: (currentPassword: string, newPassword: string) => {
      console.log('[Auth] Changing password');
      return safeApiRequest<{success: boolean, message: string}>('/api/auth/change-password', 'POST', { current_password: currentPassword, new_password: newPassword }, undefined, { 
        success: false, 
        message: 'Password change failed' 
      });
    },
    
    resetPassword: (userEmail: string, newPassword: string) => {
      console.log('[Auth] Resetting password for:', userEmail);
      return safeApiRequest<{success: boolean, message: string}>(`/api/auth/reset-password/${encodeURIComponent(userEmail)}`, 'POST', { new_password: newPassword }, undefined, { 
        success: false, 
        message: 'Password reset failed' 
      });
    },
  },
  
  // Admin endpoints
  admin: {
    // Upload GitHub discussions from JSON
    uploadDiscussions: (discussions: GitHubDiscussion[], batchName?: string, batchDescription?: string) => {
      console.log('[Admin] Uploading discussions:', discussions.length);
      
      // Format each discussion to ensure API compatibility
      const formattedDiscussions = discussions.map(formatGitHubDiscussion);
      
      const payload = { 
        discussions: formattedDiscussions, 
        batch_name: batchName, 
        batch_description: batchDescription
      };
      
      console.log('[Admin] Formatted payload for API:', JSON.stringify(payload).substring(0, 200) + '...');
      
      return safeApiRequest<UploadResult>('/api/admin/discussions/upload', 'POST', payload, undefined, { 
        success: false, 
        message: 'Failed to upload discussions', 
        discussionsAdded: 0,
        errors: ['API request failed'] 
      });
    },
    
    // Update task status
    updateTaskStatus: (discussionId: string, taskId: number, status: TaskStatus) => {
      console.log(`[Admin] Updating task status: ${discussionId}, Task ${taskId} to ${status}`);
      return safeApiRequest<TaskManagementResult>('/api/admin/tasks/status', 'PUT', { 
        discussion_id: discussionId,
        task_id: taskId, 
        status 
      }, undefined, {
        success: false,
        message: 'Failed to update task status'
      });
    },
    
    bulkUpdateTaskStatus: (discussionIds: string[], taskId: number, status: TaskStatus) => {
      console.log(`[Admin] Bulk updating task status for ${discussionIds.length} discussions, Task ${taskId} to ${status}`);
      return safeApiRequest<BulkActionResult>('/api/admin/tasks/bulk-status', 'PUT', {
        discussion_ids: discussionIds,
        task_id: taskId,
        status
      }, undefined, {
        success: false,
        message: 'Failed to bulk update task status',
        updatedCount: 0,
        failedCount: 0
      });
    },
    
<<<<<<< HEAD
    overrideAnnotation: (discussionId: string, userId: string, taskId: number, data: Record<string, any>) => {
      console.log('[Admin] Overriding annotation:', discussionId, taskId);
      return safeApiRequest<Annotation>('/api/admin/annotations/override', 'PUT', {
        discussion_id: discussionId,
        user_id: userId,
        task_id: taskId,
        data
      }, undefined, {} as Annotation);
=======
    overrideAnnotation: (annotation: Annotation) => {
      console.log('[Admin] Overriding annotation:', annotation.discussion_id, annotation.task_id);
      return safeApiRequest<Annotation>('/api/admin/annotations/override', 'PUT', annotation, undefined, {} as Annotation);
>>>>>>> 88df1243
    },
    
    getQualityMetrics: () => {
      console.log('[Admin] Getting annotation quality metrics');
      return safeApiRequest<{
        discussionId: string,
        title: string,
        agreementScore: number,
        annotatorCount: number,
        conflictAreas: string[]
      }[]>('/api/admin/quality/metrics', 'GET', undefined, undefined, []);
    },
    
    getAnnotatorPerformance: () => {
      console.log('[Admin] Getting annotator performance data');
      return safeApiRequest<{
        userId: string,
        completedTasks: number,
        averageTime: number,
        agreement: number
      }[]>('/api/admin/quality/performance', 'GET', undefined, undefined, []);
    }
  },
  
  // Batch management endpoints
  batches: {
    getAllBatches: () => {
      console.log('[Batches] Getting all batches');
      return safeApiRequest<BatchUpload[]>('/api/batches', 'GET', undefined, undefined, []);
    },

    getBatchById: (batchId: number) => {
      console.log(`[Batches] Getting batch with ID: ${batchId}`);
      return safeApiRequest<BatchUpload>(`/api/batches/${batchId}`, 'GET', undefined, undefined, {} as BatchUpload);
    },

    createBatch: (name: string, description?: string) => {
      console.log(`[Batches] Creating new batch: ${name}`);
      return safeApiRequest<BatchManagementResult>('/api/batches', 'POST', { name, description }, undefined, {
        success: false,
        message: 'Failed to create batch'
      });
    },

    deleteBatch: (batchId: number) => {
      console.log(`[Batches] Deleting batch with ID: ${batchId}`);
      return safeApiRequest<BatchManagementResult>(`/api/batches/${batchId}`, 'DELETE', undefined, undefined, {
        success: false,
        message: 'Failed to delete batch'
      });
    },

    getBatchDiscussions: (batchId: number) => {
      console.log(`[Batches] Getting discussions for batch ID: ${batchId}`);
      return safeApiRequest<Discussion[]>(`/api/batches/${batchId}/discussions`, 'GET', undefined, undefined, []);
    }
  },
  
  summary: {
    getSystemSummary: () => {
      console.log('[Summary] Getting system summary statistics');
      return safeApiRequest<SystemSummary>('/api/summary/stats', 'GET', undefined, undefined, {
        totalDiscussions: 0,
        task1Completed: 0,
        task2Completed: 0,
        task3Completed: 0,
        totalTasksCompleted: 0,
        totalAnnotations: 0,
        uniqueAnnotators: 0,
        totalBatches: 0,
        batchesBreakdown: [],
        trainerBreakdown: [],
        taskProgression: {
          stuck_in_task1: 0,
          stuck_in_task2: 0,
          reached_task3: 0,
          fully_completed: 0
        },
        consensus_annotations: 0
      });
    },
    
    getUserSummary: (userId: string) => {
      console.log(`[Summary] Getting user summary for: ${userId}`);
      return safeApiRequest<UserSummary>(`/api/summary/user/${userId}`, 'GET', undefined, undefined, {
        userId: userId,
        totalAnnotations: 0,
        task1Completed: 0,
        task2Completed: 0,
        task3Completed: 0,
        totalTasksCompleted: 0
      });
    },
    
    downloadReport: (format: 'csv' | 'json' = 'csv') => {
      console.log(`[Summary] Downloading report in ${format} format`);
      return safeApiRequest<{downloadUrl: string}>(`/api/summary/report?format=${format}`, 'GET', undefined, undefined, {
        downloadUrl: ''
      });
    },
    
    getAnnotationActivity: (fromDate?: string, toDate?: string) => {
      const dateParams = [];
      if (fromDate) dateParams.push(`fromDate=${fromDate}`);
      if (toDate) dateParams.push(`toDate=${toDate}`);
      const queryString = dateParams.length > 0 ? `?${dateParams.join('&')}` : '';
      
      console.log(`[Summary] Getting annotation activity data${queryString}`);
      return safeApiRequest<{date: string, count: number}[]>(`/api/summary/activity${queryString}`, 'GET', undefined, undefined, []);
    },
    
    getRepositoryBreakdown: () => {
      console.log('[Summary] Getting repository breakdown');
      return safeApiRequest<{repository: string, count: number}[]>('/api/summary/repositories', 'GET', undefined, undefined, []);
    }
  }
};<|MERGE_RESOLUTION|>--- conflicted
+++ resolved
@@ -405,20 +405,9 @@
       });
     },
     
-<<<<<<< HEAD
-    overrideAnnotation: (discussionId: string, userId: string, taskId: number, data: Record<string, any>) => {
-      console.log('[Admin] Overriding annotation:', discussionId, taskId);
-      return safeApiRequest<Annotation>('/api/admin/annotations/override', 'PUT', {
-        discussion_id: discussionId,
-        user_id: userId,
-        task_id: taskId,
-        data
-      }, undefined, {} as Annotation);
-=======
     overrideAnnotation: (annotation: Annotation) => {
       console.log('[Admin] Overriding annotation:', annotation.discussion_id, annotation.task_id);
       return safeApiRequest<Annotation>('/api/admin/annotations/override', 'PUT', annotation, undefined, {} as Annotation);
->>>>>>> 88df1243
     },
     
     getQualityMetrics: () => {
