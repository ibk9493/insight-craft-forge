--- conflicted
+++ resolved
@@ -1,12 +1,7 @@
 
 import { createSlice, createAsyncThunk, PayloadAction } from '@reduxjs/toolkit';
 import { Discussion } from '@/services/api/types';
-<<<<<<< HEAD
 import { api, fetchDiscussions as fetchDiscussionsApi } from '@/services/api/endpoints';
-=======
-import { fetchDiscussions as fetchDiscussionsApi } from '@/services/api/endpoints';
-import { api } from '@/services/api/endpoints';
->>>>>>> 87eaf293
 
 interface DiscussionsState {
   discussions: Discussion[];
@@ -57,6 +52,7 @@
     }
     
     // If not found or cache is stale, fetch from API
+    const fetchedDiscussion = await api.discussions.getById(discussionId);
     const fetchedDiscussion = await api.discussions.getById(discussionId);
     
     // If the discussions list isn't populated yet, also fetch all discussions
