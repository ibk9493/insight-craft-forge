--- conflicted
+++ resolved
@@ -337,8 +337,6 @@
 
 class BulkTaskManagementResult(BaseModel):
     results: List[TaskManagementResult]
-<<<<<<< HEAD
-=======
 
 # Schema for returning user details by ID
 class UserResponse(BaseModel):
@@ -359,5 +357,4 @@
         "from_attributes": True
     }
 
-# Discussion Schemas
->>>>>>> 6a7ce8af
+# Discussion Schemas